--- conflicted
+++ resolved
@@ -5,18 +5,12 @@
 
 
 class BasicConfig(BaseSettings):
-<<<<<<< HEAD
-    image_directory: Path = "/data/images"
-    tv_directory: Path = "/data/tv"
-    movie_directory: Path = "/data/movies"
-    torrent_directory: Path = "/data/torrents"
-    usenet_directory: Path = "/data/usenet"
-=======
     image_directory: Path = Path(__file__).parent.parent / "data" / "images"
     tv_directory: Path = Path(__file__).parent.parent / "data" / "tv"
     movie_directory: Path = Path(__file__).parent.parent / "data" / "movies"
     torrent_directory: Path = Path(__file__).parent.parent / "data" / "torrents"
->>>>>>> 47ef1bdc
+    usenet_directory: Path = Path(__file__).parent.parent / "data" / "usenet"
+
     FRONTEND_URL: AnyHttpUrl = "http://localhost:3000/"
     CORS_URLS: list[str] = []
     DEVELOPMENT: bool = False