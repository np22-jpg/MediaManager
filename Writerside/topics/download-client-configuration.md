# Download Clients

Download client settings are configured in the `[torrents]` section of your `config.toml` file. MediaManager supports both qBittorrent and SABnzbd as download clients.

## qBittorrent Settings (`[torrents.qbittorrent]`)

qBittorrent is a popular BitTorrent client that MediaManager can integrate with for downloading torrents.

- `enabled`

Set to `true` to enable qBittorrent integration. Default is `false`.

- `host`

Hostname or IP of the qBittorrent server. Include the protocol (http/https).

- `port`

Port of the qBittorrent Web UI/API. Default is `8080`.

- `username`

Username for qBittorrent Web UI authentication. Default is `admin`.

- `password`

Password for qBittorrent Web UI authentication. Default is `admin`.

## Transmission Settings (`[torrents.transmission]`)

Transmission is a BitTorrent client that MediaManager can integrate with for downloading torrents.

- `enabled`

Set to `true` to enable Transmission integration. Default is `false`.

- `username`

Username for Transmission RPC authentication.

- `password`

Password for Transmission RPC authentication.

- `https_enabled`

Set to `true` if your Transmission RPC endpoint uses HTTPS. Default is `true`.

- `host`

Hostname or IP of the Transmission server (without protocol).

- `port`

Port of the Transmission RPC endpoint. Default is `9091`.

- `path`

RPC request path target. Usually `/transmission/rpc`.

## SABnzbd Settings (`[torrents.sabnzbd]`)

SABnzbd is a Usenet newsreader that MediaManager can integrate with for downloading NZB files.

- `enabled`

Set to `true` to enable SABnzbd integration. Default is `false`.

- `host`

Hostname or IP of the SABnzbd server.

- `port`

Port of the SABnzbd API. Default is `8080`.

- `api_key`

API key for SABnzbd. You can find this in SABnzbd's configuration under "General" → "API Key".

## Example Configuration

Here's a complete example of the download clients section in your `config.toml`:

```toml
[torrents]
    # qBittorrent configuration
    [torrents.qbittorrent]
    enabled = true
    host = "http://qbittorrent"
    port = 8080
    username = "admin"
    password = "your_secure_password"

    # Transmission configuration
    [torrents.transmission]
    enabled = false
    username = "admin"
    password = "your_secure_password"
    https_enabled = true
    host = "transmission"
    port = 9091
    path = "/transmission/rpc"

    # SABnzbd configuration
    [torrents.sabnzbd]
    enabled = false
    host = "sabnzbd"
    port = 8080
    api_key = "your_sabnzbd_api_key"
```

## Docker Compose Integration

When using Docker Compose, make sure your download clients are accessible from the MediaManager backend:

```yaml
services:
  # MediaManager backend
  backend:
    image: ghcr.io/maxdorninger/mediamanager/backend:latest
    # ... other configuration ...

  # qBittorrent service
  qbittorrent:
    image: lscr.io/linuxserver/qbittorrent:latest
    ports:
      - "8080:8080"
    environment:
      - WEBUI_PORT=8080
    volumes:
      - ./data/torrents:/downloads
    # ... other configuration ...

<<<<<<< HEAD
  # SABnzbd service
=======
  # Transmission service (optional)
  transmission:
    image: lscr.io/linuxserver/transmission:latest
    ports:
      - "9091:9091"
    environment:
      - TRANSMISSION_RPC_AUTHENTICATION_REQUIRED=true
      - TRANSMISSION_RPC_USERNAME=admin
      - TRANSMISSION_RPC_PASSWORD=your_secure_password
      - TRANSMISSION_RPC_PORT=9091
    volumes:
      - ./data/torrents:/downloads
    # ... other configuration ...

  # SABnzbd service (optional)
>>>>>>> b38c979f
  sabnzbd:
    image: lscr.io/linuxserver/sabnzbd:latest
    ports:
      - "8081:8080"
    volumes:
      - ./data/usenet:/downloads
    # ... other configuration ...
```

<note>
    You can enable qBittorrent, Transmission, and SABnzbd simultaneously if you want to support both BitTorrent and Usenet downloads.
</note>

<tip>
    Make sure the download directories in your download clients are accessible to MediaManager for proper file management and organization.
</tip><|MERGE_RESOLUTION|>--- conflicted
+++ resolved
@@ -132,25 +132,7 @@
       - ./data/torrents:/downloads
     # ... other configuration ...
 
-<<<<<<< HEAD
   # SABnzbd service
-=======
-  # Transmission service (optional)
-  transmission:
-    image: lscr.io/linuxserver/transmission:latest
-    ports:
-      - "9091:9091"
-    environment:
-      - TRANSMISSION_RPC_AUTHENTICATION_REQUIRED=true
-      - TRANSMISSION_RPC_USERNAME=admin
-      - TRANSMISSION_RPC_PASSWORD=your_secure_password
-      - TRANSMISSION_RPC_PORT=9091
-    volumes:
-      - ./data/torrents:/downloads
-    # ... other configuration ...
-
-  # SABnzbd service (optional)
->>>>>>> b38c979f
   sabnzbd:
     image: lscr.io/linuxserver/sabnzbd:latest
     ports:
@@ -161,7 +143,7 @@
 ```
 
 <note>
-    You can enable qBittorrent, Transmission, and SABnzbd simultaneously if you want to support both BitTorrent and Usenet downloads.
+    You should enable only one BitTorrent and only one Usenet Download Client at any time.
 </note>
 
 <tip>
