--- conflicted
+++ resolved
@@ -6,10 +6,6 @@
       - master
     tags:
       - 'v*.*.*'
-<<<<<<< HEAD
-=======
-      - 'v*.*'
->>>>>>> e9181b2c
     paths:
       - 'media_manager/**'
       - 'alembic/**'
